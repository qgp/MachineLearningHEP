--- conflicted
+++ resolved
@@ -1795,23 +1795,18 @@
         cscatter = TCanvas("cscatter", 'The Fit Canvas')
         cscatter.SetCanvasSize(2100, 2000)
         cscatter.Divide(2, 1)
-        cscatter.cd(1)
-        gPad.SetLogx()
         hv0mvsperc = filedata.Get("hv0mvsperc")
-<<<<<<< HEAD
-        if hv0mvsperc:
+        hntrklsperc = filedata.Get("hntrklsperc")
+        if hv0mvsperc :
+            cscatter.cd(1)
+            gPad.SetLogx()
             hv0mvsperc.GetXaxis().SetTitle("percentile (max value = 100)")
             hv0mvsperc.GetYaxis().SetTitle("V0M corrected for z")
             hv0mvsperc.Draw("colz")
-=======
-        hv0mvsperc.GetXaxis().SetTitle("percentile (max value = 100)")
-        hv0mvsperc.GetYaxis().SetTitle("V0M corrected for z")
-        hv0mvsperc.Draw("colz")
-        cscatter.cd(2)
-        hntrklsperc = filedata.Get("hntrklsperc")
-        hntrklsperc.GetXaxis().SetTitle("percentile (max value = 100)")
-        hntrklsperc.GetYaxis().SetTitle("SPD ntracklets for z")
-        hntrklsperc.Draw("colz")
->>>>>>> 15074e48
+        if hntrklsperc:
+            cscatter.cd(2)
+            hntrklsperc.GetXaxis().SetTitle("percentile (max value = 100)")
+            hntrklsperc.GetYaxis().SetTitle("SPD ntracklets for z")
+            hntrklsperc.Draw("colz")
         cscatter.SaveAs(self.make_file_path(self.d_valevtdata, "cscatter", "eps", \
                                             None, None))